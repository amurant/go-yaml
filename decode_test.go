--- conflicted
+++ resolved
@@ -318,25 +318,6 @@
 		}{1, 0},
 	},
 
-<<<<<<< HEAD
-	// Struct inlining
-	{
-		"a: 1\nb: 2\nc: 3\n",
-		&struct {
-			A int
-			C inlineB `yaml:",inline"`
-		}{1, inlineB{2, inlineC{3}}},
-	},
-}
-
-type inlineB struct {
-	B int
-	inlineC `yaml:",inline"`
-}
-
-type inlineC struct {
-	C int
-=======
 	// Bug #1191981
 	{
 		"" +
@@ -351,7 +332,24 @@
 			"Generic line break (glyphed)\n" +
 			"Line separator\u2028Paragraph separator\u2029",
 	},
->>>>>>> 8ca81d59
+
+	// Struct inlining
+	{
+		"a: 1\nb: 2\nc: 3\n",
+		&struct {
+			A int
+			C inlineB `yaml:",inline"`
+		}{1, inlineB{2, inlineC{3}}},
+	},
+}
+
+type inlineB struct {
+	B int
+	inlineC `yaml:",inline"`
+}
+
+type inlineC struct {
+	C int
 }
 
 func (s *S) TestUnmarshal(c *C) {
